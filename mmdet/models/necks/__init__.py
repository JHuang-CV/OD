--- conflicted
+++ resolved
@@ -5,8 +5,4 @@
 from .nas_fpn import NASFPN
 from .catfpn import CatFPN
 
-<<<<<<< HEAD
-__all__ = ['FPN', 'BFP', 'HRFPN', 'NASFPN', 'CatFPN']
-=======
-__all__ = ['FPN', 'BFP', 'HRFPN', 'NASFPN', 'FPN_CARAFE']
->>>>>>> 46dad316
+__all__ = ['FPN', 'BFP', 'HRFPN', 'NASFPN', 'FPN_CARAFE', 'CatFPN']
