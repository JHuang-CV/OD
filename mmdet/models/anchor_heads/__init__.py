--- conflicted
+++ resolved
@@ -17,10 +17,6 @@
 __all__ = [
     'AnchorHead', 'GuidedAnchorHead', 'FeatureAdaption', 'RPNHead',
     'GARPNHead', 'RetinaHead', 'RetinaSepBNHead', 'GARetinaHead', 'SSDHead',
-<<<<<<< HEAD
-    'FCOSHead', 'RepPointsHead', 'FoveaHead', 'FreeAnchorRetinaHead', 'CIRHead', 'CRHead'
-=======
     'FCOSHead', 'RepPointsHead', 'FoveaHead', 'FreeAnchorRetinaHead',
-    'ATSSHead'
->>>>>>> 46dad316
+    'ATSSHead', 'CIRHead', 'CRHead'
 ]